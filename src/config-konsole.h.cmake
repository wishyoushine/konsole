/* Defined if you have LibKonq */
#cmakedefine HAVE_LIBKONQ 1

/* Defined if you want detaching enabled */
#cmakedefine ENABLE_DETACHING 1

/* Defined if on DragonFly BSD */
<<<<<<< HEAD
#cmakedefine HAVE_OS_DRAGONFLYBSD 1
=======
#cmakedefine HAVE_OS_DRAGONFLYBSD 1

#cmakedefine01 HAVE_X11
>>>>>>> 4f5f0dbc
<|MERGE_RESOLUTION|>--- conflicted
+++ resolved
@@ -5,10 +5,6 @@
 #cmakedefine ENABLE_DETACHING 1
 
 /* Defined if on DragonFly BSD */
-<<<<<<< HEAD
-#cmakedefine HAVE_OS_DRAGONFLYBSD 1
-=======
 #cmakedefine HAVE_OS_DRAGONFLYBSD 1
 
-#cmakedefine01 HAVE_X11
->>>>>>> 4f5f0dbc
+#cmakedefine01 HAVE_X11